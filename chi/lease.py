--- conflicted
+++ resolved
@@ -12,12 +12,8 @@
 
 from .clients import blazar, neutron
 from .exception import CHIValueError, ResourceError, ServiceError
-<<<<<<< HEAD
 from .context import get as get_from_context, session, _is_ipynb
 from .hardware import Node
-=======
-from .context import get as get_from_context, session
->>>>>>> 1018249e
 from .network import get_network_id, PUBLIC_NETWORK, list_floating_ips
 from .server import Server, ServerError
 from .util import random_base32, utcnow
@@ -402,31 +398,10 @@
         </ul>
         """
 
-<<<<<<< HEAD
+
         widget = HTML(html_content)
         display(widget)
-=======
-    def __enter__(self):
-        if self.lease is None:
-            # don't support reuse in multiple with's.
-            raise ResourceError("Lease context manager not reentrant")
-        self.wait()
-        return self
-
-    def __exit__(self, exc_type, exc, exc_tb):
-        if exc is not None and self._noclean:
-            print("Lease existing uncleanly (noclean = True).")
-            return
-
-        if isinstance(exc, ServerError) and self._sequester:
-            print("Instance failed to start, sequestering lease")
-            self.blazar.lease.update(
-                lease_id=self.id,
-                name="sequester-error-instance-{}".format(exc.server.id),
-                prolong_for="6d",
-            )
-            return
->>>>>>> 1018249e
+
 
     def _show_text(self):
         print(f"Lease Details:")
@@ -463,34 +438,10 @@
         return self._events
 
     @property
-<<<<<<< HEAD
     def status(self):
         if self.id:
             self.refresh()
         return self._status
-=======
-    def binding(self):
-        return {
-            key: {
-                "address": value.ip,
-                "auth": {
-                    "user": "cc",
-                    "private_key": get_from_context("keypair_private_key"),
-                },
-            }
-            for key, value in self._servers.items()
-        }
-
-    def wait(self):
-        """Blocks for up to 150 seconds, waiting for the lease to be ready.
-        Raises a RuntimeError if it times out."""
-        for _ in range(15):
-            time.sleep(10)
-            if self.ready:
-                break
-        else:
-            raise ServiceError("timeout, lease failed to start")
->>>>>>> 1018249e
 
     @status.setter
     def status(self, value):
